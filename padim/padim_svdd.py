from typing import Union
import logging

import numpy as np
import torch
from torch import Tensor, device as Device, optim
from torch.utils.tensorboard import SummaryWriter
from torchvision import utils as visionutils
from tqdm import tqdm

from deep_svdd.src.deepSVDD import DeepSVDD
from deep_svdd.src.networks import build_autoencoder

from padim.base import PaDiMBase


def get_radius(dist: torch.Tensor, nu: float):
    """Optimally solve for radius R via the (1-nu)-quantile of distances."""
    return np.quantile(np.sqrt(dist.clone().data.cpu().numpy()), 1 - nu)


class PaDiMSVDD(PaDiMBase):
    """A variant of the PaDiM architecture using Deep-SVDD as
    the normal distribution instead of a multi-variate gaussian
    """

    def __init__(
        self,
        num_embeddings: int = 100,
        device: Union[str, Device] = "cpu",
        backbone: str = "resnet18",
        **kwargs,
    ):
        super(PaDiMSVDD, self).__init__(num_embeddings, device, backbone)
        self.svdd = DeepSVDD()
        self.svdd.set_network("MLPNet")

        self._init_params(**kwargs)

    def _init_params(self,
                     objective='one-class',
                     R=0.0,
                     nu=0.1,
                     lr: float = 0.001,
                     weight_decay=1e-6,
                     lr_milestones=(30, 50),
                     optimizer_name='adam'):
        assert objective in (
            'one-class', 'soft-boundary'
        ), "Objective must be either 'one-class' or 'soft-boundary'."
        self.objective = objective

        self.R = torch.tensor(R, device=self.device)
        self.c = None

        self.lr = lr
        self.nu = nu
        # number of training epochs for soft-boundary
        # Deep SVDD before radius R gets updated
        self.warm_up_n_epochs = 10

        self.lr_milestones = lr_milestones
        self.weight_decay = weight_decay
        self.optimizer_name = optimizer_name

        # Results
        self.train_time = None
        self.test_auc = None
        self.test_time = None
        self.test_scores = None

    def train(self, **kwargs):
        self.svdd.train(self.image_ad_dataset, device=self.device, **kwargs)

    def _embed_batch_flatten(self, imgs):
        embeddings = self._embed_batch(imgs)
        _, C, _, _ = embeddings.shape
<<<<<<< HEAD
        return embeddings.permute(0, 2, 3, 1).view((-1, C))
=======
        return embeddings.permute(0, 2, 3, 1).reshape((-1, C))
>>>>>>> 81241f8b

    def pretrain(self, dataloader, n_epochs=10):
        logger = logging.getLogger()

        ae_net = build_autoencoder('MLPNet').to(self.device)
        ae_net.train()

        # Set optimizer (Adam optimizer for now)
        optimizer = optim.Adam(ae_net.parameters(),
                               lr=self.lr,
                               weight_decay=self.weight_decay,
                               amsgrad=self.optimizer_name == 'amsgrad')

        # Set learning rate scheduler
        scheduler = optim.lr_scheduler.MultiStepLR(
            optimizer, milestones=self.lr_milestones, gamma=0.1)

        for epoch in tqdm(range(n_epochs)):
            loss_epoch = 0
            n_batches = 0
            for imgs, _ in dataloader:
                imgs = imgs.to(self.device)

                optimizer.zero_grad()

                embeddings = self._embed_batch_flatten(imgs)
                outputs = ae_net(embeddings)
                scores = torch.sum((outputs - embeddings)**2,
                                   dim=tuple(range(1, outputs.dim())))
                loss = torch.mean(scores)

                loss.backward()
                optimizer.step()

                loss_epoch += loss.item()
                n_batches += 1

            logger.info('  Epoch {}/{}\t Loss: {:.8f}'.format(
                epoch + 1, n_epochs, loss_epoch / n_batches))
            scheduler.step()
            if epoch in self.lr_milestones:
                logger.info('  LR scheduler: new learning rate is %g' %
                            float(scheduler.get_lr()))
        net_dict = self.svdd.net.state_dict()
        ae_dict = ae_net.state_dict()

        ae_net_dict = {k: v for k, v in ae_dict.items() if k in net_dict}
        net_dict.update(ae_net_dict)

        self.svdd.net.load_state_dict(net_dict)

    def train_home_made(self, dataloader, n_epochs=10, test_images=None):
        logger = logging.getLogger()

        self.svdd.net = self.svdd.net.to(self.device)

        loss_writer = SummaryWriter("tboard/losses")
        if test_images is not None:
            image_writer = SummaryWriter("tboard/images")
            image_grid = visionutils.make_grid(test_images)
            image_writer.add_image("Images/Reals", image_grid)

            def make_test(global_step):
                anomalies = self.predict(test_images)
                anomalies_grid = visionutils.make_grid(anomalies)
                image_writer.add_image("Images/Anomalies", anomalies_grid,
                                       global_step)
        else:

            def make_test(_):
                pass

        # Set optimizer (Adam optimizer for now)
        optimizer = optim.Adam(self.svdd.net.parameters(),
                               lr=self.lr,
                               weight_decay=self.weight_decay,
                               amsgrad=self.optimizer_name == 'amsgrad')

        # Set learning rate scheduler
        scheduler = optim.lr_scheduler.MultiStepLR(
            optimizer, milestones=self.lr_milestones, gamma=0.1)

        if self.c is None:
            logger.info('Initializing center c...')
            self.c = self._init_center_c(dataloader)
            logger.info('Center c initialized.')
            logger.info('C is at %f' % torch.sum(self.c**2).item())

        self.svdd.net.train()
        for epoch in tqdm(range(n_epochs)):
            loss_epoch = 0.0
            n_batches = 0
            for imgs, _ in dataloader:
                imgs = imgs.to(self.device)

                optimizer.zero_grad()

                embeddings = self._embed_batch_flatten(imgs)
                outputs = self.svdd.net(embeddings)
                dist = torch.sum((outputs - self.c)**2, dim=1)
                if self.objective == 'soft-boundary':
                    scores = dist - self.R**2
                    loss = self.R**2 + (1 / self.nu) * torch.mean(
                        torch.max(torch.zeros_like(scores), scores))
                else:
                    loss = torch.mean(dist)

                loss.backward()
                optimizer.step()

                if (self.objective == 'soft-boundary') and (
                        epoch >= self.warm_up_n_epochs):
                    self.R.data = torch.tensor(get_radius(dist, self.nu),
                                               device=self.device)
                loss_epoch += loss.item()
                n_batches += 1
            logger.info('\tEpoch {}/{}\tLoss: {:.8f}'.format(
                epoch + 1, n_epochs, loss_epoch / n_batches))
            loss_writer.add_scalar("losses", loss_epoch, epoch)

            scheduler.step()
            make_test(epoch)
            if epoch in self.lr_milestones:
                logger.info('\tLR Scheduler: new learning rate is %g' %
                            float(scheduler.get_lr()[0]))

        logger.info('Finished training.')

        return self.svdd.net

    def _init_center_c(self, dataloader, eps=0.1):
        n_samples = 0
        c = torch.zeros(self.svdd.net.rep_dim, device=self.device)
        self.svdd.net.eval()
        with torch.no_grad():
            for inputs, _ in tqdm(dataloader):
                inputs = inputs.to(self.device)
                inputs = self._embed_batch_flatten(inputs)

                outputs = self.svdd.net(inputs)
                n_samples += outputs.size(0)
                c += torch.sum(outputs, dim=0)
        c /= n_samples

        # If c_i is too close to 0, set to +-eps.
        # Reason: a zero unit can be trivially matched with zero weights.
        c[(abs(c) < eps) & (c < 0)] = -eps
        c[(abs(c) < eps) & (c > 0)] = eps

        return c

    def predict(self, batch: Tensor):
        self.svdd.net.eval()

        embeddings = self._embed_batch_flatten(batch)
        outputs = self.svdd.net(embeddings)
        dists = torch.sum((outputs - self.c)**2, dim=1)
        if self.objective == 'soft-boundary':
            scores = dists - self.R**2
        else:
            scores = dists

        # Return anomaly maps
        return scores.reshape((-1, 1, 104, 104))<|MERGE_RESOLUTION|>--- conflicted
+++ resolved
@@ -75,11 +75,7 @@
     def _embed_batch_flatten(self, imgs):
         embeddings = self._embed_batch(imgs)
         _, C, _, _ = embeddings.shape
-<<<<<<< HEAD
-        return embeddings.permute(0, 2, 3, 1).view((-1, C))
-=======
         return embeddings.permute(0, 2, 3, 1).reshape((-1, C))
->>>>>>> 81241f8b
 
     def pretrain(self, dataloader, n_epochs=10):
         logger = logging.getLogger()
